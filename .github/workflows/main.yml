name: tests

on:
  merge_group:
  push:
    branches-ignore:
    # temporary GH branches relating to merge queues (jaraco/skeleton#93)
    - gh-readonly-queue/**
    tags:
    # required if branches-ignore is supplied (jaraco/skeleton#103)
    - '**'
  pull_request:
  workflow_dispatch:

permissions:
  contents: read

env:
  # Environment variable to support color support (jaraco/skeleton#66)
  FORCE_COLOR: 1

  # Suppress noisy pip warnings
  PIP_DISABLE_PIP_VERSION_CHECK: 'true'
  PIP_NO_PYTHON_VERSION_WARNING: 'true'
  PIP_NO_WARN_SCRIPT_LOCATION: 'true'

  # Ensure tests can sense settings about the environment
  TOX_OVERRIDE: >-
    testenv.pass_env+=GITHUB_*,FORCE_COLOR


jobs:
  test:
    strategy:
      # https://blog.jaraco.com/efficient-use-of-ci-resources/
      matrix:
        python:
        - "3.9"
        - "3.13"
        platform:
        - ubuntu-latest
        - macos-latest
        - windows-latest
        include:
        - python: "3.10"
          platform: ubuntu-latest
        - python: "3.11"
          platform: ubuntu-latest
        - python: "3.12"
          platform: ubuntu-latest
        - python: "3.14"
          platform: ubuntu-latest
        - python: pypy3.10
          platform: ubuntu-latest
    runs-on: ${{ matrix.platform }}
    continue-on-error: ${{ matrix.python == '3.14' }}
    steps:
      - uses: actions/checkout@v4
<<<<<<< HEAD
      - name: Cache Requests
        uses: actions/cache@v2
        with:
          path: ~/.cache/xkcd
          key: xkcd-requests
=======
      - name: Install build dependencies
        # Install dependencies for building packages on pre-release Pythons
        # jaraco/skeleton#161
        if: matrix.python == '3.14' && matrix.platform == 'ubuntu-latest'
        run: |
          sudo apt update
          sudo apt install -y libxml2-dev libxslt-dev
>>>>>>> aa891069
      - name: Setup Python
        uses: actions/setup-python@v4
        with:
          python-version: ${{ matrix.python }}
          allow-prereleases: true
      - name: Install tox
        run: python -m pip install tox
      - name: Run
        run: tox

  collateral:
    strategy:
      fail-fast: false
      matrix:
        job:
        - diffcov
        - docs
    runs-on: ubuntu-latest
    steps:
      - uses: actions/checkout@v4
        with:
          fetch-depth: 0
      - name: Setup Python
        uses: actions/setup-python@v4
        with:
          python-version: 3.x
      - name: Install tox
        run: python -m pip install tox
      - name: Eval ${{ matrix.job }}
        run: tox -e ${{ matrix.job }}

  check:  # This job does nothing and is only used for the branch protection
    if: always()

    needs:
    - test
    - collateral

    runs-on: ubuntu-latest

    steps:
    - name: Decide whether the needed jobs succeeded or failed
      uses: re-actors/alls-green@release/v1
      with:
        jobs: ${{ toJSON(needs) }}

  release:
    permissions:
      contents: write
    needs:
    - check
    if: github.event_name == 'push' && contains(github.ref, 'refs/tags/')
    runs-on: ubuntu-latest

    steps:
      - uses: actions/checkout@v4
      - name: Setup Python
        uses: actions/setup-python@v4
        with:
          python-version: 3.x
      - name: Install tox
        run: python -m pip install tox
      - name: Run
        run: tox -e release
        env:
          TWINE_PASSWORD: ${{ secrets.PYPI_TOKEN }}
          GITHUB_TOKEN: ${{ secrets.GITHUB_TOKEN }}<|MERGE_RESOLUTION|>--- conflicted
+++ resolved
@@ -56,13 +56,6 @@
     continue-on-error: ${{ matrix.python == '3.14' }}
     steps:
       - uses: actions/checkout@v4
-<<<<<<< HEAD
-      - name: Cache Requests
-        uses: actions/cache@v2
-        with:
-          path: ~/.cache/xkcd
-          key: xkcd-requests
-=======
       - name: Install build dependencies
         # Install dependencies for building packages on pre-release Pythons
         # jaraco/skeleton#161
@@ -70,7 +63,11 @@
         run: |
           sudo apt update
           sudo apt install -y libxml2-dev libxslt-dev
->>>>>>> aa891069
+      - name: Cache Requests
+        uses: actions/cache@v2
+        with:
+          path: ~/.cache/xkcd
+          key: xkcd-requests
       - name: Setup Python
         uses: actions/setup-python@v4
         with:
