[metadata]
<<<<<<< HEAD
license_file = LICENSE
name = jaraco.xkcd
=======
license_files =
	LICENSE
name = skeleton
>>>>>>> 86efb884
author = Jason R. Coombs
author_email = jaraco@jaraco.com
description = Library for requesting XKCD comics from its API
long_description = file:README.rst
url = https://github.com/jaraco/jaraco.xkcd
classifiers =
	Development Status :: 5 - Production/Stable
	Intended Audience :: Developers
	License :: OSI Approved :: MIT License
	Programming Language :: Python :: 3
	Programming Language :: Python :: 3 :: Only

[options]
packages = find_namespace:
include_package_data = true
python_requires = >=3.6
install_requires =
	jaraco.text
	cachecontrol[filecache]
	requests_toolbelt
	jaraco.functools >= 3.1
	jaraco.collections
setup_requires = setuptools_scm[toml] >= 3.4.1

[options.packages.find]
exclude =
	build*
	dist*
	docs*
	tests*

[options.extras_require]
testing =
	# upstream
	pytest >= 4.6
	pytest-checkdocs >= 2.4
	pytest-flake8
	# python_implementation: workaround for jaraco/skeleton#22
	# python_version: workaround for python/typed_ast#156
	pytest-black >= 0.3.7; python_implementation != "PyPy" and python_version < "3.10"
	pytest-cov
	# python_implementation: workaround for jaraco/skeleton#22
	# python_version: workaround for python/typed_ast#156
	pytest-mypy; python_implementation != "PyPy" and python_version < "3.10"
	pytest-enabler >= 1.0.1

	# local
	tempora

docs =
	# upstream
	sphinx
	jaraco.packaging >= 8.2
	rst.linker >= 1.9

	# local

[options.entry_points]<|MERGE_RESOLUTION|>--- conflicted
+++ resolved
@@ -1,12 +1,7 @@
 [metadata]
-<<<<<<< HEAD
-license_file = LICENSE
-name = jaraco.xkcd
-=======
 license_files =
 	LICENSE
-name = skeleton
->>>>>>> 86efb884
+name = jaraco.xkcd
 author = Jason R. Coombs
 author_email = jaraco@jaraco.com
 description = Library for requesting XKCD comics from its API
