#!/usr/bin/env python3
# -*- coding: utf-8 -*-

extensions = [
	'sphinx.ext.autodoc',
	'jaraco.packaging.sphinx',
	'rst.linker',
]

<<<<<<< HEAD
# General information about the project.
project = 'jaraco.xkcd'
copyright = '2016 Jason R. Coombs'

# The short X.Y version.
version = pkg_resources.require(project)[0].version
# The full version, including alpha/beta/rc tags.
release = version

=======
>>>>>>> 9f06de21
master_doc = 'index'

link_files = {
	'../CHANGES.rst': dict(
		using=dict(
			GH='https://github.com',
		),
		replace=[
			dict(
				pattern=r'(Issue )?#(?P<issue>\d+)',
				url='{package_url}/issues/{issue}',
			),
			dict(
				pattern=r'^(?m)((?P<scm_version>v?\d+(\.\d+){1,2}))\n[-=]+\n',
				with_scm='{text}\n{rev[timestamp]:%d %b %Y}\n',
			),
			dict(
				pattern=r'PEP[- ](?P<pep_number>\d+)',
				url='https://www.python.org/dev/peps/pep-{pep_number:0>4}/',
			),
		],
	),
}<|MERGE_RESOLUTION|>--- conflicted
+++ resolved
@@ -7,18 +7,6 @@
 	'rst.linker',
 ]
 
-<<<<<<< HEAD
-# General information about the project.
-project = 'jaraco.xkcd'
-copyright = '2016 Jason R. Coombs'
-
-# The short X.Y version.
-version = pkg_resources.require(project)[0].version
-# The full version, including alpha/beta/rc tags.
-release = version
-
-=======
->>>>>>> 9f06de21
 master_doc = 'index'
 
 link_files = {
