--- conflicted
+++ resolved
@@ -18,13 +18,9 @@
 include_package_data = true
 python_requires = >=3.6
 install_requires =
-<<<<<<< HEAD
 	requests
 	jaraco.text
-setup_requires = setuptools_scm >= 1.15.0
-=======
 setup_requires = setuptools_scm[toml] >= 3.4.1
->>>>>>> a11446dc
 
 [options.extras_require]
 testing =
