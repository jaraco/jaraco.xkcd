--- conflicted
+++ resolved
@@ -9,16 +9,9 @@
 with io.open('README.rst', encoding='utf-8') as readme:
 	long_description = readme.read()
 
-<<<<<<< HEAD
-needs_wheel = {'release', 'bdist_wheel', 'dists'}.intersection(sys.argv)
-wheel = ['wheel'] if needs_wheel else []
-
 name = 'jaraco.xkcd'
-=======
-name = 'skeleton'
->>>>>>> 9f06de21
 description = ''
-nspkg_technique = 'native'
+nspkg_technique = 'managed'
 """
 Does this package use "native" namespace packages or
 pkg_resources "managed" namespace packages?
@@ -51,6 +44,7 @@
 			'pytest-flake8',
 
 			# local
+			'jaraco.timing',
 		],
 		'docs': [
 			# upstream
