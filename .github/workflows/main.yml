name: tests

on: [push, pull_request]

jobs:
  test:
    strategy:
      matrix:
        python:
        - 3.7
        - '3.10'
        - '3.11'
        platform:
        - ubuntu-latest
        - macos-latest
        - windows-latest
    runs-on: ${{ matrix.platform }}
    steps:
<<<<<<< HEAD
      - uses: actions/checkout@v2
      - name: Cache Requests
        uses: actions/cache@v2
        with:
          path: ~/.cache/xkcd
          key: xkcd-requests
=======
      - uses: actions/checkout@v3
>>>>>>> 47c2cb32
      - name: Setup Python
        uses: actions/setup-python@v4
        with:
          python-version: ${{ matrix.python }}-dev
      - name: Install tox
        run: |
          python -m pip install tox
      - name: Run tests
        run: tox

  check:  # This job does nothing and is only used for the branch protection
    if: always()

    needs:
    - test

    runs-on: ubuntu-latest

    steps:
    - name: Decide whether the needed jobs succeeded or failed
      uses: re-actors/alls-green@release/v1
      with:
        jobs: ${{ toJSON(needs) }}

  release:
    needs:
    - check
    if: github.event_name == 'push' && contains(github.ref, 'refs/tags/')
    runs-on: ubuntu-latest

    steps:
      - uses: actions/checkout@v3
      - name: Setup Python
        uses: actions/setup-python@v4
        with:
          python-version: "3.11-dev"
      - name: Install tox
        run: |
          python -m pip install tox
      - name: Release
        run: tox -e release
        env:
          TWINE_PASSWORD: ${{ secrets.PYPI_TOKEN }}
          GITHUB_TOKEN: ${{ secrets.GITHUB_TOKEN }}<|MERGE_RESOLUTION|>--- conflicted
+++ resolved
@@ -16,16 +16,12 @@
         - windows-latest
     runs-on: ${{ matrix.platform }}
     steps:
-<<<<<<< HEAD
-      - uses: actions/checkout@v2
+      - uses: actions/checkout@v3
       - name: Cache Requests
         uses: actions/cache@v2
         with:
           path: ~/.cache/xkcd
           key: xkcd-requests
-=======
-      - uses: actions/checkout@v3
->>>>>>> 47c2cb32
       - name: Setup Python
         uses: actions/setup-python@v4
         with:
